--- conflicted
+++ resolved
@@ -329,7 +329,6 @@
         continue_execution();
     }
     else if(is_prefix(command, "break")) {
-<<<<<<< HEAD
         if (args[1][0] == '0' && args[1][1] == 'x') {
             std::string addr {args[1], 2};
             set_breakpoint_at_address(std::stol(addr, 0, 16));
@@ -341,18 +340,6 @@
         else {
             set_breakpoint_at_function(args[1]);
         }
-=======
-            if (args[1][0] == '0' && args[1][1] == 'x') {
-                std::string addr {args[1], 2};
-                set_breakpoint_at_address(std::stol(addr, 0, 16));
-            }
-            else if (args[1].find(':') != std::string::npos) {
-                auto file_and_line = split(args[1], ':');
-                set_breakpoint_at_source_line(file_and_line[0], std::stoi(file_and_line[1]));
-            }
-            else {
-                set_breakpoint_at_function(args[1]);
-            }
     }
     else if(is_prefix(command, "step")) {
         step_in();
@@ -362,7 +349,6 @@
     }
     else if(is_prefix(command, "finish")) {
         step_out();
->>>>>>> 4526210c
     }
     else if (is_prefix(command, "register")) {
         if (is_prefix(args[1], "dump")) {
@@ -396,14 +382,11 @@
             std::cout << s.name << ' ' << to_string(s.type) << " 0x" << std::hex << s.addr << std::endl;
         }
     }
-<<<<<<< HEAD
-=======
     else if(is_prefix(command, "stepi")) {
         single_step_instruction_with_breakpoint_check();
         auto line_entry = get_line_entry_from_pc(get_pc());
         print_source(line_entry->file->path, line_entry->line);
     }
->>>>>>> 4526210c
     else {
         std::cerr << "Unknown command\n";
     }
